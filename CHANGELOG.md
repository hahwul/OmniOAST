# Changelog

All notable changes to this project will be documented in this file.

## Unreleased
<<<<<<< HEAD
### Added
- Support for Command Palette commands: "Go to OmniOAST" and "Polling All Tabs"
- Keyboard shortcuts: Ctrl+Shift+O (Go to OmniOAST), Ctrl+Shift+P (Polling All Tabs)
- Poll All Tabs functionality to poll interactions across all tabs simultaneously
=======
### Changed
- Extend search functionality to include request and response content
>>>>>>> 29ab95c6

## 0.3.2
### Changed
- Fixed 2 UI bug in OAST Tab
- Changed sub-tab size in OAST Tab
- Add confirm when deleting sub tabs in the OAST tab

## 0.3.1
### Changed
- Fixed bug in installation

## 0.3.0
### Added
- Improved "Quick Add" button functionality
- Added Polling Tasks page
- Added sidebar count display
- Added support for multiple tabs in OAST Tab

### Changed
- Standardized timestamp formats for OAST interactions by provider

## 0.2.0
### Added
- Support for Webhook.site provider to enable external webhook testing
- Support for PostBin provider for temporary request storage
- Method Field in OAST tab and Interactions for enhanced request handling

## 0.1.1
### Changed
- Improved Request and Response Tab by replacing Plain with CodeMirror for better code editing

## 0.1.0
### Added
- Initial release with core functionality

[0.2.0]: https://github.com/your-repo/releases/tag/v0.2.0
[0.1.1]: https://github.com/your-repo/releases/tag/v0.1.1
[0.1.0]: https://github.com/your-repo/releases/tag/v0.1.0<|MERGE_RESOLUTION|>--- conflicted
+++ resolved
@@ -3,15 +3,12 @@
 All notable changes to this project will be documented in this file.
 
 ## Unreleased
-<<<<<<< HEAD
 ### Added
 - Support for Command Palette commands: "Go to OmniOAST" and "Polling All Tabs"
 - Keyboard shortcuts: Ctrl+Shift+O (Go to OmniOAST), Ctrl+Shift+P (Polling All Tabs)
-- Poll All Tabs functionality to poll interactions across all tabs simultaneously
-=======
+
 ### Changed
 - Extend search functionality to include request and response content
->>>>>>> 29ab95c6
 
 ## 0.3.2
 ### Changed
