--- conflicted
+++ resolved
@@ -7,11 +7,7 @@
 type API = {
   createProvider: (provider: {
     name: string;
-<<<<<<< HEAD
-    type: "interactsh" | "BOAST" | "webhooksite" | "postbin";
-=======
-    type: "interactsh" | "BOAST" | "webhooksite";
->>>>>>> bd027949
+    type: "interactsh" | "BOAST" | "webhooksite" | "postbin";=======
     url: string;
     token: string;
   }) => Promise<any>;
