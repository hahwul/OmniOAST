--- conflicted
+++ resolved
@@ -312,7 +312,6 @@
     }
 }
 
-<<<<<<< HEAD
 // Helper function for PostBin polling
 async function pollPostbinEvents(provider: Provider) {
     if (!provider) {
@@ -360,8 +359,6 @@
     }
 }
 
-=======
->>>>>>> bd027949
 // Modified pollInteractions to handle both Interactsh and BOAST
 async function pollInteractions() {
     console.log("Poll Interactions clicked");
@@ -391,11 +388,8 @@
         await pollBoastEvents(currentProvider);
     } else if (currentProvider.type === "webhooksite") {
         await pollWebhooksiteEvents(currentProvider);
-<<<<<<< HEAD
     } else if (currentProvider.type === "postbin") {
         await pollPostbinEvents(currentProvider);
-=======
->>>>>>> bd027949
     } else {
         toast.add({
             severity: "warn",
